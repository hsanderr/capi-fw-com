--- conflicted
+++ resolved
@@ -26,11 +26,7 @@
 #include <stdio.h>
 #include <time.h>
 
-<<<<<<< HEAD
 #define LOG_LOCAL_LEVEL ESP_LOG_NONE ///< Defines the log level. See https://docs.espressif.com/projects/esp-idf/en/stable/esp32/api-reference/system/log.html for more information
-=======
-#define LOG_LOCAL_LEVEL ESP_LOG_INFO
->>>>>>> e34b1e58
 #include "esp_log.h"
 #include "esp_err.h"
 #include "esp_bt.h"
@@ -42,23 +38,16 @@
 #include "app_status.h"
 #include "app_pwm.h"
 
-<<<<<<< HEAD
-#define SCAN_FILTER_MAC (1)     ///< Filter scan by MAC address (0: False, other: True)
-#define SCAN_FILTER_RSSI (0)    ///< Filter scan by RSSI (0: False, other: True)
-#define SCAN_FILTER_EDD_TLM (1) ///< Filter scan by data type (Eddystone TLM) (0: False, other: True)
-#define PRINT_ADV_DATA (0)      ///< Print advertisements raw data (0: False, other: True)
-=======
-#define SCAN_FILTER_MAC (1)                              ///< Filter scan by MAC address
-#define SCAN_FILTER_RSSI (0)                             ///< Filter scan by RSSI
-#define SCAN_FILTER_EDD_TLM (1)                          ///< Filter scan by data type (Eddystone TLM)
-#define PRINT_ADV_DATA (0)                               ///< Print advertisements data
+#define SCAN_FILTER_MAC (1)                              ///< Filter scan by MAC address (0: False, other: True)
+#define SCAN_FILTER_RSSI (0)                             ///< Filter scan by RSSI (0: False, other: True)
+#define SCAN_FILTER_EDD_TLM (1)                          ///< Filter scan by data type (Eddystone TLM) (0: False, other: True)
+#define PRINT_ADV_DATA (0)                               ///< Print advertisements data (0: False, other: True)
 #define RSSI_MOVING_AVG_NUM_OF_SAMPLES (8)               ///< Number of samples for RSSI moving average
 #define MIN_RSSI_FOR_DETECTION_DBM (-48)                 ///< Minimum RSSI for detection (dBm)
 #define MIN_TIMES_SEEN_FOR_DETECTION (3)                 ///< Minimum times the beacon has to be seen with a sufficient RSSI and within a short period of time for detection
 #define TIME_BEFORE_BEACON_LOST_CHECK_INIT_VAL_MS (1000) ///< Initial value for time before checking if beacon has been lost (ms)
 #define TIME_BEFORE_BEACON_LOST_CHECK_DECREMENT_MS (500) ///< Decrement for time before checking if beacon has been lost (ms)
 #define MAX_TIMES_SEEN (4)                               ///< Limit of number of times that the beacon has been seen in a short period of time
->>>>>>> e34b1e58
 
 /// @brief Typedef to store information about the beacon.
 typedef struct
